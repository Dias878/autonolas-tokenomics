// SPDX-License-Identifier: MIT
pragma solidity ^0.8.15;

import "@openzeppelin/contracts/access/Ownable.sol";
import "@uniswap/lib/contracts/libraries/FixedPoint.sol";
import "@uniswap/v2-core/contracts/interfaces/IUniswapV2Pair.sol";
import "./interfaces/IErrorsTokenomics.sol";
import "./interfaces/IOLAS.sol";
import "./interfaces/IServiceTokenomics.sol";
import "./interfaces/IToken.sol";
import "./interfaces/IVotingEscrow.sol";

// TODO: Optimize structs together with its variable sizes
// Structure for component / agent tokenomics-related statistics
struct PointUnits {
    // Total absolute number of components / agents
    uint256 numUnits;
    // Number of components / agents that were part of profitable services
    uint256 numProfitableUnits;
    // Allocated rewards for components / agents
    uint256 unitRewards;
    // Cumulative UCFc-s / UCFa-s
    uint256 ucfuSum;
    // Coefficient weight of units for the final UCF formula, set by the government
    uint256 ucfWeight;
    // Number of new units
    uint256 numNewUnits;
    // Number of new owners
    uint256 numNewOwners;
    // Component / agent weight for new valuable code
    uint256 unitWeight;
}

// Structure for tokenomics
struct PointEcomonics {
    // UCFc
    PointUnits ucfc;
    // UCFa
    PointUnits ucfa;
    // Discount factor
    uint256 df;
    // Profitable number of services
    uint256 numServices;
    // Treasury rewards
    uint256 treasuryRewards;
    // Staking rewards
    uint256 stakerRewards;
    // Donation in ETH
    uint256 totalDonationETH;
    // Top-ups for component / agent owners
    uint256 ownerTopUps;
    // Top-ups for stakers
    uint256 stakerTopUps;
    // Number of valuable devs can be paid per units of capital per epoch
    uint256 devsPerCapital;
    // Timestamp
    uint256 ts;
    // Block number
    uint256 blockNumber;
}

/// @title Tokenomics - Smart contract for store/interface for key tokenomics params
/// @author AL
/// @author Aleksandr Kuperman - <aleksandr.kuperman@valory.xyz>
contract Tokenomics is IErrorsTokenomics, Ownable {
    using FixedPoint for *;

    event TreasuryUpdated(address treasury);
    event DepositoryUpdated(address depository);
    event DispenserUpdated(address dispenser);
    event VotingEscrowUpdated(address ve);
    event EpochLengthUpdated(uint256 epochLength);

    // OLAS token address
    address public immutable olas;
    // Treasury contract address
    address public treasury;
    // Depository contract address
    address public depository;
    // Dispenser contract address
    address public dispenser;
    // Voting Escrow address
    address public ve;

    // Epoch length in block numbers
    uint256 public epochLen;
    // Global epoch counter
    uint256 public epochCounter = 1;
    // ETH average block time
    uint256 public blockTimeETH = 14;
    // source: https://github.com/compound-finance/open-oracle/blob/d0a0d0301bff08457d9dfc5861080d3124d079cd/contracts/Uniswap/UniswapLib.sol#L27 
    // 2^(112 - log2(1e18))
    uint256 public constant MAGIC_DENOMINATOR =  5192296858534816;
    // ~120k of OLAS tokens per epoch (the max cap is 20 million during 1st year, and the bonding fraction is 40%)
    uint256 public maxBond = 120_000 * 1e18;
    // TODO Decide which rate has to be put by default
    // Default epsilon rate that contributes to the interest rate: 50% or 0.5
    uint256 public epsilonRate = 5 * 1e17;

    // UCFc / UCFa weights for the UCF contribution
    uint256 public ucfcWeight = 1;
    uint256 public ucfaWeight = 1;
    // Component / agent weights for new valuable code
    uint256 public componentWeight = 1;
    uint256 public agentWeight = 1;
    // Number of valuable devs can be paid per units of capital per epoch
    uint256 public devsPerCapital = 1;
    // 10^(OLAS decimals) that represent a whole unit in OLAS token
    uint256 public immutable decimalsUnit;

    // Total service revenue per epoch: sum(r(s))
    uint256 public epochServiceRevenueETH;
    // Donation balance
    uint256 public donationBalanceETH;

    // Staking parameters with multiplying by 100
    // treasuryFraction (implicit, zero by default) + componentFraction + agentFraction + stakerFraction = 100%
    uint256 public stakerFraction = 50;
    uint256 public componentFraction = 33;
    uint256 public agentFraction = 17;
    // Top-up of OLAS and bonding parameters with multiplying by 100
    uint256 public topUpOwnerFraction = 40;
    uint256 public topUpStakerFraction = 20;

    // Bond per epoch
    uint256 public bondPerEpoch;
    // MaxBond(e) - sum(BondingProgram) over all epochs: accumulates leftovers from previous epochs
    uint256 public effectiveBond = maxBond;
    // Manual or auto control of max bond
    bool public bondAutoControl;

    // Component Registry
    address public immutable componentRegistry;
    // Agent Registry
    address public immutable agentRegistry;
    // Service Registry
    address public immutable serviceRegistry;

    // Inflation caps for the first ten years
    uint256[] public inflationCaps;
    // Set of protocol-owned services in current epoch
    uint256[] public protocolServiceIds;
    // Mapping of epoch => point
    mapping(uint256 => PointEcomonics) public mapEpochEconomics;
    // Map of component Ids that contribute to protocol owned services
    mapping(uint256 => bool) public mapComponents;
    // Map of agent Ids that contribute to protocol owned services
    mapping(uint256 => bool) public mapAgents;
    // Mapping of owner of component / agent addresses that create them
    mapping(address => bool) public mapOwners;
    // Map of service Ids and their amounts in current epoch
    mapping(uint256 => uint256) public mapServiceAmounts;
    // Mapping of owner of component / agent address => reward amount (in ETH)
    mapping(address => uint256) public mapOwnerRewards;
    // Mapping of owner of component / agent address => top-up amount (in OLAS)
    mapping(address => uint256) public mapOwnerTopUps;
    // Map of whitelisted service owners for protocol-owned services
    mapping(address => bool) private _mapServiceOwners;

    // TODO sync address constants with other contracts
    address public constant ETH_TOKEN_ADDRESS = address(0xEeeeeEeeeEeEeeEeEeEeeEEEeeeeEeeeeeeeEEeE);

<<<<<<< HEAD
    // Max slippage 10000 = 100%
    uint256 public constant MAXSLIPPAGE = 10_000;

    constructor(address _ola, address _treasury, address _depository, address _dispenser, address _ve, uint256 _epochLen,
        address _componentRegistry, address _agentRegistry, address payable _serviceRegistry)
=======
    /// @dev Tokenomics constructor.
    /// @param _olas OLAS token address.
    /// @param _treasury Treasury address.
    /// @param _depository Depository address.
    /// @param _dispenser Dispenser address.
    /// @param _ve Voting Escrow address.
    /// @param _epochLen Epoch length.
    /// @param _componentRegistry Component registry address.
    /// @param _agentRegistry Agent registry address.
    /// @param _serviceRegistry Service registry address.
    constructor(address _olas, address _treasury, address _depository, address _dispenser, address _ve, uint256 _epochLen,
        address _componentRegistry, address _agentRegistry, address _serviceRegistry)
>>>>>>> 143a8c44
    {
        olas = _olas;
        treasury = _treasury;
        depository = _depository;
        dispenser = _dispenser;
        ve = _ve;
        epochLen = _epochLen;
        componentRegistry = _componentRegistry;
        agentRegistry = _agentRegistry;
        serviceRegistry = _serviceRegistry;
        decimalsUnit = 10 ** IOLAS(_olas).decimals();

        inflationCaps = new uint[](10);
        inflationCaps[0] = 520_000_000e18;
        inflationCaps[1] = 590_000_000e18;
        inflationCaps[2] = 660_000_000e18;
        inflationCaps[3] = 730_000_000e18;
        inflationCaps[4] = 790_000_000e18;
        inflationCaps[5] = 840_000_000e18;
        inflationCaps[6] = 890_000_000e18;
        inflationCaps[7] = 930_000_000e18;
        inflationCaps[8] = 970_000_000e18;
        inflationCaps[9] = 1_000_000_000e18;
    }

    // Only the manager has a privilege to manipulate a tokenomics
    modifier onlyTreasury() {
        if (treasury != msg.sender) {
            revert ManagerOnly(msg.sender, treasury);
        }
        _;
    }

    // Only the manager has a privilege to manipulate a tokenomics
    modifier onlyDepository() {
        if (depository != msg.sender) {
            revert ManagerOnly(msg.sender, depository);
        }
        _;
    }

    // Only the manager has a privilege to manipulate a tokenomics
    modifier onlyDispenser() {
        if (dispenser != msg.sender) {
            revert ManagerOnly(msg.sender, dispenser);
        }
        _;
    }

    /// @dev Changes various managing contract addresses.
    /// @param _treasury Treasury address.
    /// @param _depository Depository address.
    /// @param _dispenser Dispenser address.
    /// @param _ve Voting Escrow address.
    function changeManagers(address _treasury, address _depository, address _dispenser, address _ve) external onlyOwner {
        if (_treasury != address(0)) {
            treasury = _treasury;
            emit TreasuryUpdated(_treasury);
        }
        if (_depository != address(0)) {
            depository = _depository;
            emit DepositoryUpdated(_depository);
        }
        if (_dispenser != address(0)) {
            dispenser = _dispenser;
            emit DispenserUpdated(_dispenser);
        }
        if (_ve != address(0)) {
            ve = _ve;
            emit VotingEscrowUpdated(_ve);
        }
    }

    /// @dev Changes tokenomics parameters.
    /// @param _ucfcWeight UCFc weighs for the UCF contribution.
    /// @param _ucfaWeight UCFa weight for the UCF contribution.
    /// @param _componentWeight Component weight for new valuable code.
    /// @param _agentWeight Agent weight for new valuable code.
    /// @param _devsPerCapital Number of valuable devs can be paid per units of capital per epoch.
    /// @param _epsilonRate Epsilon rate that contributes to the interest rate value.
    /// @param _maxBond MaxBond OLAS, 18 decimals.
    /// @param _epochLen New epoch length.
    /// @param _blockTimeETH Time between blocks for ETH.
    /// @param _bondAutoControl True to enable auto-tuning of max bonding value depending on the OLAS remainder
    function changeTokenomicsParameters(
        uint256 _ucfcWeight,
        uint256 _ucfaWeight,
        uint256 _componentWeight,
        uint256 _agentWeight,
        uint256 _devsPerCapital,
        uint256 _epsilonRate,
        uint256 _maxBond,
        uint256 _epochLen,
        uint256 _blockTimeETH,
        bool _bondAutoControl
    ) external onlyOwner {
        ucfcWeight = _ucfcWeight;
        ucfaWeight = _ucfaWeight;
        componentWeight = _componentWeight;
        agentWeight = _agentWeight;
        devsPerCapital = _devsPerCapital;
        epsilonRate = _epsilonRate;
        // take into account the change during the epoch
        _adjustMaxBond(_maxBond);
        epochLen = _epochLen;
        blockTimeETH = _blockTimeETH;
        bondAutoControl = _bondAutoControl;
    }

    /// @dev Sets staking parameters in fractions of distributed rewards.
    /// @param _stakerFraction Fraction for stakers.
    /// @param _componentFraction Fraction for component owners.
    /// @param _agentFraction Fraction for agent owners.
    /// @param _topUpOwnerFraction Fraction for OLAS top-up for component / agent owners.
    /// @param _topUpStakerFraction Fraction for OLAS top-up for stakers.
    function changeRewardFraction(
        uint256 _stakerFraction,
        uint256 _componentFraction,
        uint256 _agentFraction,
        uint256 _topUpOwnerFraction,
        uint256 _topUpStakerFraction
    ) external onlyOwner {
        // Check that the sum of fractions is 100%
        if (_stakerFraction + _componentFraction + _agentFraction > 100) {
            revert WrongAmount(_stakerFraction + _componentFraction + _agentFraction, 100);
        }

        // Same check for OLAS-related fractions
        if (_topUpOwnerFraction + _topUpStakerFraction > 100) {
            revert WrongAmount(_topUpOwnerFraction + _topUpStakerFraction, 100);
        }

        stakerFraction = _stakerFraction;
        componentFraction = _componentFraction;
        agentFraction = _agentFraction;

        topUpOwnerFraction = _topUpOwnerFraction;
        topUpStakerFraction = _topUpStakerFraction;
    }

    /// @dev (De-)whitelists service owners for protocol-owned services.
    /// @param accounts Set of account addresses.
    /// @param permissions Set of corresponding permissions for each account address.
    function changeServiceOwnerWhiteList(address[] memory accounts, bool[] memory permissions) external onlyOwner {
        uint256 numAccounts = accounts.length;
        // Check the array size
        if (permissions.length != numAccounts) {
            revert WrongArrayLength(numAccounts, permissions.length);
        }
        for (uint256 i = 0; i < numAccounts; ++i) {
            _mapServiceOwners[accounts[i]] = permissions[i];
        }
    }

    /// @dev Checks for the OLAS minting ability WRT the inflation schedule.
    /// @param amount Amount of requested OLAS tokens to mint.
    /// @return True if the mint is allowed.
    function isAllowedMint(uint256 amount) public returns (bool) {
        uint256 remainder = _getInflationRemainderForYear();
        // For the first 10 years we check the inflation cap that is pre-defined
        if (amount > remainder) {
            return false;
        }
        return true;
    }

    /// @dev Gets remainder of possible OLAS allocation for the current year.
    /// @return remainder OLAS amount possible to mint.
    function _getInflationRemainderForYear() internal returns (uint256 remainder) {
        // OLAS token time launch
        uint256 timeLaunch = IOLAS(olas).timeLaunch();
        // One year of time
        uint256 oneYear = 1 days * 365;
        // Current year
        uint256 numYears = (block.timestamp - timeLaunch) / oneYear;
        // For the first 10 years we check the inflation cap that is pre-defined
        if (numYears < 10) {
            // OLAS token supply to-date
            uint256 supply = IToken(olas).totalSupply();
            remainder = inflationCaps[numYears] - supply;
        } else {
            remainder = IOLAS(olas).inflationRemainder();
        }
    }

    /// @dev Checks if the the effective bond value per current epoch is enough to allocate the specific amount.
    /// @notice Programs exceeding the limit in the epoch are not allowed.
    /// @param amount Requested amount for the bond program.
    /// @return True if effective bond threshold is not reached.
    function allowedNewBond(uint256 amount) external onlyDepository returns (bool)  {
        if(effectiveBond >= amount && isAllowedMint(amount)) {
            effectiveBond -= amount;
            return true;
        }
        return false;
    }

    /// @dev Increases the bond per epoch with the OLAS payout for a Depository program
    /// @param payout Payout amount for the LP pair.
    function usedBond(uint256 payout) external onlyDepository {
        bondPerEpoch += payout;
    }

    /// @dev Tracks the deposited ETH amounts from services during the current epoch.
    /// @param serviceIds Set of service Ids.
    /// @param amounts Correspondent set of ETH amounts provided by services.
    function trackServicesETHRevenue(uint256[] memory serviceIds, uint256[] memory amounts) external onlyTreasury
        returns (uint256 revenueETH, uint256 donationETH)
    {
        // Loop over service Ids and track their amounts
        uint256 numServices = serviceIds.length;
        for (uint256 i = 0; i < numServices; ++i) {
            // Check for the service Id existence
            if (!IServiceTokenomics(serviceRegistry).exists(serviceIds[i])) {
                revert ServiceDoesNotExist(serviceIds[i]);
            }
            // Check for the whitelisted service owner
            address owner = IToken(serviceRegistry).ownerOf(serviceIds[i]);
            // If not, accept it as donation
            if (!_mapServiceOwners[owner]) {
                donationETH += amounts[i];
            } else {
                // Add a new service Id to the set of Ids if one was not currently in it
                if (mapServiceAmounts[serviceIds[i]] == 0) {
                    protocolServiceIds.push(serviceIds[i]);
                }
                mapServiceAmounts[serviceIds[i]] += amounts[i];
                revenueETH += amounts[i];
            }
        }
        // Increase the total service revenue per epoch and donation balance
        epochServiceRevenueETH += revenueETH;
        donationBalanceETH += donationETH;
    }

    /// @dev Calculates tokenomics for components / agents of protocol-owned services.
    /// @param unitType Unit type as component or agent.
    /// @param unitRewards Component / agent allocated rewards.
    /// @param unitTopUps Component / agent allocated top-ups.
    /// @return ucfu Calculated UCFc / UCFa.
    function _calculateUnitTokenomics(IServiceTokenomics.UnitType unitType, uint256 unitRewards, uint256 unitTopUps) private
        returns (PointUnits memory ucfu)
    {
        uint256 numServices = protocolServiceIds.length;

        // TODO Possible optimization is to store a set of componets / agents and the map of those used in protocol-owned services
        address registry = unitType == IServiceTokenomics.UnitType.Component ? componentRegistry: agentRegistry;
        ucfu.numUnits = IToken(registry).totalSupply();
        // Set of agent revenues UCFu-s. Agent / component Ids start from "1", so the index can be equal to the set size
        uint256[] memory ucfuRevs = new uint256[](ucfu.numUnits + 1);
        // Set of agent revenues UCFu-s divided by the cardinality of agent Ids in each service
        uint256[] memory ucfus = new uint256[](numServices);
        // Overall profits of UCFu-s
        uint256 sumProfits = 0;

        // Loop over profitable service Ids to calculate initial UCFu-s
        for (uint256 i = 0; i < numServices; ++i) {
            uint256 serviceId = protocolServiceIds[i];
            uint256 numServiceUnits;
            uint32[] memory unitIds;
            (numServiceUnits, unitIds) = IServiceTokenomics(serviceRegistry).getUnitIdsOfService(unitType, serviceId);
            // Add to UCFa part for each agent Id
            uint256 amount = mapServiceAmounts[serviceId];
            for (uint256 j = 0; j < numServiceUnits; ++j) {
                // Sum the amounts for the corresponding components / agents
                ucfuRevs[unitIds[j]] += amount;
                sumProfits += amount;
            }
        }

        // Calculate all complete UCFu-s divided by the cardinality of agent Ids in each service
        for (uint256 i = 0; i < numServices; ++i) {
            uint256 serviceId = protocolServiceIds[i];
            uint256 numServiceUnits;
            uint32[] memory unitIds;
            (numServiceUnits, unitIds) = IServiceTokenomics(serviceRegistry).getUnitIdsOfService(unitType, serviceId);
            for (uint256 j = 0; j < numServiceUnits; ++j) {
                // Sum(UCFa[i]) / |As(epoch)|
                ucfus[i] += ucfuRevs[unitIds[j]];
            }
            ucfus[i] /= numServiceUnits;
        }

        // Calculate component / agent related values
        for (uint256 i = 0; i < ucfu.numUnits; ++i) {
            // Get the agent Id from the index list
            // For our architecture it's the identity function (see tokenByIndex() in autonolas-registries)
            uint256 unitId = i + 1;
            if (ucfuRevs[unitId] > 0) {
                // Add address of a profitable component owner
                address owner = IToken(registry).ownerOf(unitId);
                // Increase a profitable agent number
                ++ucfu.numProfitableUnits;
                // Calculate agent rewards in ETH
                mapOwnerRewards[owner] += (unitRewards * ucfuRevs[unitId]) / sumProfits;
                // Calculate OLAS top-ups
                uint256 amountOLAS = (unitTopUps * ucfuRevs[unitId]) / sumProfits;
                if (unitType == IServiceTokenomics.UnitType.Component) {
                    amountOLAS = (amountOLAS * componentWeight) / (componentWeight + agentWeight);
                } else {
                    amountOLAS = (amountOLAS * agentWeight)  / (componentWeight + agentWeight);
                }
                mapOwnerTopUps[owner] += amountOLAS;

                // Check if the component / agent is used for the first time
                if (unitType == IServiceTokenomics.UnitType.Component && !mapComponents[unitId]) {
                    ucfu.numNewUnits++;
                    mapComponents[unitId] = true;
                } else if (unitType == IServiceTokenomics.UnitType.Agent && !mapAgents[unitId]){
                    ucfu.numNewUnits++;
                    mapAgents[unitId] = true;
                }
                // Check if the owner has introduced component / agent for the first time 
                if (!mapOwners[owner]) {
                    mapOwners[owner] = true;
                    ucfu.numNewOwners++;
                }
            }
        }

        // Calculate total UCFu
        for (uint256 i = 0; i < numServices; ++i) {
            ucfu.ucfuSum += ucfus[i];
        }
        // Record unit rewards
        ucfu.unitRewards = unitRewards;
    }

    /// @dev Clears necessary data structures for the next epoch.
    function _clearEpochData() internal {
        uint256 numServices = protocolServiceIds.length;
        for (uint256 i = 0; i < numServices; ++i) {
            delete mapServiceAmounts[protocolServiceIds[i]];
        }
        delete protocolServiceIds;
        epochServiceRevenueETH = 0;
    }

    /// @dev Record global data to the checkpoint
    function checkpoint() external onlyTreasury {
        PointEcomonics memory lastPoint = mapEpochEconomics[epochCounter - 1];
        // New point can be calculated only if we passed number of blocks equal to the epoch length
        if (block.number > lastPoint.blockNumber) {
            uint256 diffNumBlocks = block.number - lastPoint.blockNumber;
            if (diffNumBlocks >= epochLen) {
                _checkpoint();
            }
        }
    }

    /// @dev Adjusts max bond every epoch if max bond is contract-controlled.
    function _adjustMaxBond(uint256 _maxBond) internal {
        // take into account the change during the epoch
        if(_maxBond > maxBond) {
            uint256 delta = _maxBond - maxBond;
            effectiveBond += delta;
        }
        if(_maxBond < maxBond) {
            uint256 delta = maxBond - _maxBond;
            if(delta < effectiveBond) {
                effectiveBond -= delta;
            } else {
                effectiveBond = 0;
            }
        }
        maxBond = _maxBond;
    }

    /// @dev Gets top-up value for epoch.
    /// @return topUp Top-up value.
    function getTopUpPerEpoch() external view returns (uint256 topUp) {
        topUp = (IOLAS(olas).inflationRemainder() * epochLen * blockTimeETH) / (1 days * 365);
    }

    /// @dev Record global data to new checkpoint
    function _checkpoint() internal {
        // Get total amount of OLAS as profits for rewards, and all the rewards categories
        // 0: total rewards, 1: treasuryRewards, 2: stakerRewards, 3: componentRewards, 4: agentRewards
        // 5: topUpOwnerFraction, 6: topUpStakerFraction, 7: bondFraction
        uint256[] memory rewards = new uint256[](8);
        rewards[0] = epochServiceRevenueETH;
        rewards[2] = rewards[0] * stakerFraction / 100;
        rewards[3] = rewards[0] * componentFraction / 100;
        rewards[4] = rewards[0] * agentFraction / 100;
        rewards[1] = rewards[0] - rewards[2] - rewards[3] - rewards[4];

        // Top-ups and bonding possibility in OLAS are recalculated based on the inflation schedule per epoch
        uint256 totalTopUps = (IOLAS(olas).inflationRemainder() * epochLen * blockTimeETH) / (1 days * 365);
        rewards[5] = totalTopUps * topUpOwnerFraction / 100;
        rewards[6] = totalTopUps * topUpStakerFraction / 100;
        rewards[7] = totalTopUps - rewards[5] - rewards[6];

        // Effective bond accumulates leftovers from previous epochs (with last max bond value set)
        if (maxBond > bondPerEpoch) {
            effectiveBond += maxBond - bondPerEpoch;
        }
        // Bond per epoch starts from zero every epoch
        bondPerEpoch = 0;
        // Adjust max bond and effective bond if contract-controlled max bond is enabled
        if (bondAutoControl) {
            _adjustMaxBond(rewards[7]);
        }

        // df = 1/(1 + iterest_rate) by documantation, reverse_df = 1/df >= 1.0.
        uint256 df;
        // Calculate UCFc, UCFa, rewards allocated from them and DF
        PointUnits memory ucfc;
        PointUnits memory ucfa;
        if (rewards[0] > 0) {
            // Calculate total UCFc
            ucfc = _calculateUnitTokenomics(IServiceTokenomics.UnitType.Component, rewards[3], rewards[5]);
            ucfc.ucfWeight = ucfcWeight;
            ucfc.unitWeight = componentWeight;

            // Calculate total UCFa
            ucfa = _calculateUnitTokenomics(IServiceTokenomics.UnitType.Agent, rewards[4], rewards[5]);
            ucfa.ucfWeight = ucfaWeight;
            ucfa.unitWeight = agentWeight;

            // Calculate DF from epsilon rate and f(K,D)
            uint256 codeUnits = componentWeight * ucfc.numNewUnits + agentWeight * ucfa.numNewUnits;
            uint256 newOwners = ucfc.numNewOwners + ucfa.numNewOwners;
            //  f(K(e), D(e)) = d * k * K(e) + d * D(e)
            // fKD = codeUnits * devsPerCapital * rewards[1] + codeUnits * newOwners;
            //  Convert amount of tokens with OLAS decimals (18 by default) to fixed point x.x
            FixedPoint.uq112x112 memory fp1 = FixedPoint.fraction(rewards[1], decimalsUnit);
            // For consistency multiplication with fp1
            FixedPoint.uq112x112 memory fp2 = FixedPoint.fraction(codeUnits * devsPerCapital, 1);
            // fp1 == codeUnits * devsPerCapital * rewards[1]
            fp1 = fp1.muluq(fp2);
            // fp2 = codeUnits * newOwners
            fp2 = FixedPoint.fraction(codeUnits * newOwners, 1);
            // fp = codeUnits * devsPerCapital * rewards[1] + codeUnits * newOwners;
            FixedPoint.uq112x112 memory fp = _add(fp1, fp2);
            // 1/100 rational number
            FixedPoint.uq112x112 memory fp3 = FixedPoint.fraction(1, 100);
            // fp = fp/100 - calculate the final value in fixed point
            fp = fp.muluq(fp3);
            // fKD in the state that is comparable with epsilon rate
            uint256 fKD = fp._x / MAGIC_DENOMINATOR;

            // Compare with epsilon rate and choose the smallest one
            if (fKD > epsilonRate) {
                fKD = epsilonRate;
            }
            // 1 + fKD in the system where 1e18 is equal to a whole unit (18 decimals)
            df = 1e18 + fKD;
        }

        uint256 numServices = protocolServiceIds.length;
        PointEcomonics memory newPoint = PointEcomonics(ucfc, ucfa, df, numServices, rewards[1], rewards[2],
            donationBalanceETH, rewards[5], rewards[6], devsPerCapital, block.timestamp, block.number);
        mapEpochEconomics[epochCounter] = newPoint;
        epochCounter++;

        _clearEpochData();
    }

    // TODO: Specify the doc mentioned below
    /// @dev Calculates the amount of OLAS tokens based on LP (see the doc for explanation of price computation).
    /// @param token Token address.
    /// @param tokenAmount Token amount.
    /// @return amountOLAS Resulting amount of OLAS tokens.
    function calculatePayoutFromLP(address token, uint256 tokenAmount) external view returns (uint256 amountOLAS)
    {
        PointEcomonics memory pe = mapEpochEconomics[epochCounter - 1];
        if(pe.df > 0) {
            amountOLAS = _calculatePayoutFromLP(token, tokenAmount, pe.df);
        } else {
            // if df is undefined
            amountOLAS = _calculatePayoutFromLP(token, tokenAmount, 1e18 + epsilonRate);
        }
    }

<<<<<<< HEAD
    /// @dev Get reserve OLA/totalSupply
    /// @param token Token address.
    /// @return priceLP Resulting reserveX/totalSupply ratio with 18 decimals
    function getCreatePrice(address token) public view
        returns (uint256 priceLP)
    {
        IUniswapV2Pair pair = IUniswapV2Pair(address(token));
        address token0 = pair.token0();
        address token1 = pair.token1();
        uint112 reserve0;
        uint112 reserve1;
        // requires low gas
        (reserve0, reserve1,) = pair.getReserves();
        uint256 totalSupply = pair.totalSupply();
        // token0 != ola &&  token1 != ola, this should never happen
        if(token0 == ola ||  token1 == ola) {
            // if OLAS == token0 in pair then price0 = reserve0/totalSupply else price1 = reserve1/totalSupply
            FixedPoint.uq112x112 memory fp0 = (token0 == ola) ? FixedPoint.fraction(reserve0, totalSupply) : FixedPoint.fraction(reserve1, totalSupply);
            // for optimization - this number does not exceed type(uint224).max
            priceLP = fp0._x / MAGIC_DENOMINATOR;
        }
    }

    /// @dev reserve ratio in slippage range?
    /// @param token Token address.
    /// @param priceLP Reserve ration by create.
    /// @param slippage tolerance in reserve ratio %
    /// @return True if ok
    function slippageIsOK(address token, uint256 priceLP, uint256 slippage) external view returns (bool)
    {
        uint256 priceLPnow = getCreatePrice(token);
        uint256 delta = priceLP * slippage / 10000;
        // this should never happen
        if(priceLPnow == 0 || delta > priceLP) {
            return false;
        }
        uint256 maxRange = priceLP + delta;
        // always priceLP >= delta 
        uint256 minRange = priceLP - delta;
        if(priceLPnow > maxRange || priceLPnow < minRange) {
            return false;
        }
        return true;
    } 

    /// @dev Calculates the amount of OLA tokens based on LP (see the doc for explanation of price computation).
=======
    /// @dev Calculates the amount of OLAS tokens based on LP (see the doc for explanation of price computation).
>>>>>>> 143a8c44
    /// @param token Token address.
    /// @param amount Token amount.
    /// @param df Discount
    /// @return resAmount Resulting amount of OLAS tokens.
    function _calculatePayoutFromLP(address token, uint256 amount, uint256 df) internal view
        returns (uint256 resAmount)
    {
        // Calculation of removeLiquidity
        IUniswapV2Pair pair = IUniswapV2Pair(address(token));
        address token0 = pair.token0();
        address token1 = pair.token1();
        uint256 balance0 = IToken(token0).balanceOf(address(pair));
        uint256 balance1 = IToken(token1).balanceOf(address(pair));
        uint256 totalSupply = pair.totalSupply();

        // Using balances ensures pro-rate distribution
        uint256 amount0 = (amount * balance0) / totalSupply;
        uint256 amount1 = (amount * balance1) / totalSupply;

        require(balance0 > amount0, "UniswapV2: INSUFFICIENT_LIQUIDITY token0");
        require(balance1 > amount1, "UniswapV2: INSUFFICIENT_LIQUIDITY token1");

        // Get the initial OLAS token amounts
        uint256 amountOLAS = (token0 == olas) ? amount0 : amount1;
        uint256 amountPairForOLAS = (token0 == olas) ? amount1 : amount0;

        // Calculate swap tokens from the LP back to the OLAS token
        balance0 -= amount0;
        balance1 -= amount1;
        uint256 reserveIn = (token0 == olas) ? balance1 : balance0;
        uint256 reserveOut = (token0 == olas) ? balance0 : balance1;
        
        amountOLAS = amountOLAS + getAmountOut(amountPairForOLAS, reserveIn, reserveOut);

        // Get the resulting amount in OLAS tokens
        resAmount = (amountOLAS * df) / 1e18; // df with decimals 18

        // The discounted amount cannot be smaller than the actual one
        if (resAmount < amountOLAS) {
            revert AmountLowerThan(resAmount, amountOLAS);
        }
    }

    // UniswapV2 https://github.com/Uniswap/v2-periphery/blob/master/contracts/libraries/UniswapV2Library.sol
    // No license in file
    // forked for Solidity 8.x
    // given an input amount of an asset and pair reserves, returns the maximum output amount of the other asset

    /// @dev Gets the additional OLAS amount from the LP pair token by swapping.
    /// @param amountIn Initial OLAS token amount.
    /// @param reserveIn Token amount that is not OLAS.
    /// @param reserveOut Token amount in OLAS wit fees.
    /// @return amountOut Resulting OLAS amount.
    function getAmountOut(uint256 amountIn, uint256 reserveIn, uint256 reserveOut) internal pure
        returns (uint256 amountOut)
    {
        require(amountIn > 0, "UniswapV2Library: INSUFFICIENT_INPUT_AMOUNT");
        require(reserveIn > 0 && reserveOut > 0, "UniswapV2Library: INSUFFICIENT_LIQUIDITY");

        uint256 amountInWithFee = amountIn * 997;
        uint256 numerator = amountInWithFee / reserveOut;
        uint256 denominator = (reserveIn * 1000) + amountInWithFee;
        amountOut = numerator / denominator;
    }

    /// @dev Calculates staking rewards.
    /// @param account Account address.
    /// @param startEpochNumber Epoch number at which the reward starts being calculated.
    /// @return reward Reward amount up to the last possible epoch.
    /// @return topUp Top-up amount up to the last possible epoch.
    /// @return endEpochNumber Epoch number where the reward calculation will start the next time.
    function calculateStakingRewards(address account, uint256 startEpochNumber) external view
        returns (uint256 reward, uint256 topUp, uint256 endEpochNumber)
    {
        // There is no reward in the first epoch yet
        if (startEpochNumber < 2) {
            startEpochNumber = 2;
        }

        for (endEpochNumber = startEpochNumber; endEpochNumber < epochCounter; ++endEpochNumber) {
            // Epoch point where the current epoch info is recorded
            PointEcomonics memory pe = mapEpochEconomics[endEpochNumber];
            // Last block number of a previous epoch
            uint256 iBlock = mapEpochEconomics[endEpochNumber - 1].blockNumber - 1;
            // Get account's balance at the end of epoch
            uint256 balance = IVotingEscrow(ve).balanceOfAt(account, iBlock);

            // If there was no locking / staking, we skip the reward computation
            if (balance > 0) {
                // Get the total supply at the last block of the epoch
                uint256 supply = IVotingEscrow(ve).totalSupplyAt(iBlock);

                // Add to the reward depending on the staker reward
                if (supply > 0) {
                    reward += balance * pe.stakerRewards / supply;
                    topUp += balance * pe.stakerTopUps / supply;
                }
            }
        }
    }

    /// @dev get Point by epoch
    /// @param epoch number of a epoch
    /// @return pe raw point
    function getPoint(uint256 epoch) external view returns (PointEcomonics memory pe) {
        pe = mapEpochEconomics[epoch];
    }

    /// @dev Gets last epoch Point.
    function getLastPoint() external view returns (PointEcomonics memory pe) {
        pe = mapEpochEconomics[epochCounter - 1];
    }

    /// @dev Gets rewards data of the last epoch.
    /// @return treasuryRewards Treasury rewards.
    /// @return accountRewards Cumulative staker, component and agent rewards.
    /// @return accountTopUps Cumulative staker, component and agent top-ups.
    function getRewardsData() external view
        returns (uint256 treasuryRewards, uint256 accountRewards, uint256 accountTopUps)
    {
        PointEcomonics memory pe = mapEpochEconomics[epochCounter - 1];
        treasuryRewards = pe.treasuryRewards;
        accountRewards = pe.stakerRewards + pe.ucfc.unitRewards + pe.ucfa.unitRewards;
        accountTopUps = pe.ownerTopUps + pe.stakerTopUps;
    }

    /// @dev Gets discount factor.
    /// @param epoch Epoch number.
    /// @return df Discount factor.
    function getDF(uint256 epoch) external view returns (uint256 df)
    {
        PointEcomonics memory pe = mapEpochEconomics[epoch];
        if (pe.df > 0) {
            df = pe.df;
        } else {
            df = 1e18 + epsilonRate;
        }
    }

    /// @dev Sums two fixed points.
    /// @param x Point x.
    /// @param y Point y.
    /// @return r Result of x + y.
    function _add(FixedPoint.uq112x112 memory x, FixedPoint.uq112x112 memory y) private pure
        returns (FixedPoint.uq112x112 memory r)
    {
        uint224 z = x._x + y._x;
        if (x._x > 0 && y._x > 0) assert (z > x._x && z > y._x);
        r = FixedPoint.uq112x112(uint224(z));
    }

    /// @dev Calculated UCF of a specified epoch.
    /// @param epoch Epoch number.
    /// @return ucf UCF value.
    function getUCF(uint256 epoch) external view returns (FixedPoint.uq112x112 memory ucf) {
        PointEcomonics memory pe = mapEpochEconomics[epoch];

        // Total rewards per epoch
        uint256 totalRewards = pe.treasuryRewards + pe.stakerRewards + pe.ucfc.unitRewards + pe.ucfa.unitRewards;

        // Calculate UCFc
        uint256 denominator = totalRewards * pe.numServices * pe.ucfc.numUnits;
        FixedPoint.uq112x112 memory ucfc;
        // Number of components can be equal to zero for all the services, so the UCFc is just zero by default
        if (denominator > 0) {
            ucfc = FixedPoint.fraction(pe.ucfc.numProfitableUnits * pe.ucfc.ucfuSum, denominator);
        }

        // Calculate UCFa
        denominator = totalRewards * pe.numServices * pe.ucfa.numUnits;
        // Number of agents must always be greater than zero, since at least one agent is used by a service
        if (denominator == 0) {
            revert ZeroValue();
        }
        FixedPoint.uq112x112 memory ucfa = FixedPoint.fraction(pe.ucfa.numProfitableUnits * pe.ucfa.ucfuSum, denominator);

        // Calculate UCF
        denominator = pe.ucfc.ucfWeight + pe.ucfa.ucfWeight;
        if (denominator == 0) {
            revert ZeroValue();
        }
        FixedPoint.uq112x112 memory weightedUCFc = FixedPoint.fraction(pe.ucfc.ucfWeight, 1);
        FixedPoint.uq112x112 memory weightedUCFa = FixedPoint.fraction(pe.ucfa.ucfWeight, 1);
        weightedUCFc = ucfc.muluq(weightedUCFc);
        weightedUCFa = ucfa.muluq(weightedUCFa);
        ucf = _add(weightedUCFc, weightedUCFa);
        FixedPoint.uq112x112 memory fraction = FixedPoint.fraction(1, denominator);
        ucf = ucf.muluq(fraction);
    }

    /// @dev Gets the component / agent owner reward.
    /// @param account Account address.
    /// @return reward Reward amount.
    /// @return topUp Top-up amount.
    function getOwnerRewards(address account) external view returns (uint256 reward, uint256 topUp) {
        reward = mapOwnerRewards[account];
        topUp = mapOwnerTopUps[account];
    }

    /// @dev Gets the component / agent owner reward and zeros the record of it being written off.
    /// @param account Account address.
    /// @return reward Reward amount.
    /// @return topUp Top-up amount.
    function accountOwnerRewards(address account) external onlyDispenser returns (uint256 reward, uint256 topUp) {
        reward = mapOwnerRewards[account];
        topUp = mapOwnerTopUps[account];
        mapOwnerRewards[account] = 0;
        mapOwnerTopUps[account] = 0;
    }
}    <|MERGE_RESOLUTION|>--- conflicted
+++ resolved
@@ -160,13 +160,9 @@
     // TODO sync address constants with other contracts
     address public constant ETH_TOKEN_ADDRESS = address(0xEeeeeEeeeEeEeeEeEeEeeEEEeeeeEeeeeeeeEEeE);
 
-<<<<<<< HEAD
     // Max slippage 10000 = 100%
     uint256 public constant MAXSLIPPAGE = 10_000;
 
-    constructor(address _ola, address _treasury, address _depository, address _dispenser, address _ve, uint256 _epochLen,
-        address _componentRegistry, address _agentRegistry, address payable _serviceRegistry)
-=======
     /// @dev Tokenomics constructor.
     /// @param _olas OLAS token address.
     /// @param _treasury Treasury address.
@@ -179,7 +175,6 @@
     /// @param _serviceRegistry Service registry address.
     constructor(address _olas, address _treasury, address _depository, address _dispenser, address _ve, uint256 _epochLen,
         address _componentRegistry, address _agentRegistry, address _serviceRegistry)
->>>>>>> 143a8c44
     {
         olas = _olas;
         treasury = _treasury;
@@ -654,8 +649,7 @@
         }
     }
 
-<<<<<<< HEAD
-    /// @dev Get reserve OLA/totalSupply
+    /// @dev Get reserve OLAS / totalSupply.
     /// @param token Token address.
     /// @return priceLP Resulting reserveX/totalSupply ratio with 18 decimals
     function getCreatePrice(address token) public view
@@ -669,10 +663,10 @@
         // requires low gas
         (reserve0, reserve1,) = pair.getReserves();
         uint256 totalSupply = pair.totalSupply();
-        // token0 != ola &&  token1 != ola, this should never happen
-        if(token0 == ola ||  token1 == ola) {
+        // token0 != olas &&  token1 != olas, this should never happen
+        if(token0 == olas ||  token1 == olas) {
             // if OLAS == token0 in pair then price0 = reserve0/totalSupply else price1 = reserve1/totalSupply
-            FixedPoint.uq112x112 memory fp0 = (token0 == ola) ? FixedPoint.fraction(reserve0, totalSupply) : FixedPoint.fraction(reserve1, totalSupply);
+            FixedPoint.uq112x112 memory fp0 = (token0 == olas) ? FixedPoint.fraction(reserve0, totalSupply) : FixedPoint.fraction(reserve1, totalSupply);
             // for optimization - this number does not exceed type(uint224).max
             priceLP = fp0._x / MAGIC_DENOMINATOR;
         }
@@ -681,8 +675,8 @@
     /// @dev reserve ratio in slippage range?
     /// @param token Token address.
     /// @param priceLP Reserve ration by create.
-    /// @param slippage tolerance in reserve ratio %
-    /// @return True if ok
+    /// @param slippage tolerance in reserve ratio %.
+    /// @return True if successful.
     function slippageIsOK(address token, uint256 priceLP, uint256 slippage) external view returns (bool)
     {
         uint256 priceLPnow = getCreatePrice(token);
@@ -700,10 +694,7 @@
         return true;
     } 
 
-    /// @dev Calculates the amount of OLA tokens based on LP (see the doc for explanation of price computation).
-=======
     /// @dev Calculates the amount of OLAS tokens based on LP (see the doc for explanation of price computation).
->>>>>>> 143a8c44
     /// @param token Token address.
     /// @param amount Token amount.
     /// @param df Discount
