--- conflicted
+++ resolved
@@ -52,25 +52,22 @@
     /// @return True if the mint is allowed.
     function isAllowedMint(uint256 amount) external returns (bool);
 
-<<<<<<< HEAD
-
-    /// @dev check reserve ratio in slippage range
-    /// @param token Token address.
-    /// @param priceLP Reserve ration by create.
-    /// @param slippage tolerance in reserve ratio %
-    /// @return True if ok
-    function slippageIsOK(address token, uint256 priceLP, uint256 slippage) external view returns (bool);
-
-    /// @dev Get reserveX/reserveY at the time of product creation
-    /// @param token Token address.
-    /// @return priceLP Resulting reserve ratio.
-    function getCreatePrice(address token) external view returns (uint256 priceLP);
-=======
     /// @dev Gets rewards data of the last epoch.
     /// @return treasuryRewards Treasury rewards.
     /// @return accountRewards Cumulative staker, component and agent rewards.
     /// @return accountTopUps Cumulative staker, component and agent top-ups.
     function getRewardsData() external view
         returns (uint256 treasuryRewards, uint256 accountRewards, uint256 accountTopUps);
->>>>>>> 143a8c44
+
+    /// @dev check reserve ratio in slippage range
+    /// @param token Token address.
+    /// @param priceLP Reserve ration by create.
+    /// @param slippage tolerance in reserve ratio %.
+    /// @return True if successful.
+    function slippageIsOK(address token, uint256 priceLP, uint256 slippage) external view returns (bool);
+
+    /// @dev Get reserveX/reserveY at the time of product creation.
+    /// @param token Token address.
+    /// @return priceLP Resulting reserve ratio.
+    function getCreatePrice(address token) external view returns (uint256 priceLP);
 }